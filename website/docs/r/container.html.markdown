--- conflicted
+++ resolved
@@ -66,13 +66,9 @@
   one of "no", "on-failure", "always", "unless-stopped".
 * `max_retry_count` - (Optional, int) The maximum amount of times to an attempt
   a restart when `restart` is set to "on-failure"
-<<<<<<< HEAD
-* `rm` - (Optional, bool) If true, then the container will be automatically removed after his execution. Terraform
-   won't check this container after creation.
-=======
+* `rm` - (Optional, bool) If true, then the container will be automatically removed after his execution. Terraform won't check this container after creation.
 * `start` - (Optional, bool) If true, then the Docker container will be
   started after creation. If false, then the container is only created.
->>>>>>> 63ddd271
 * `must_run` - (Optional, bool) If true, then the Docker container will be
   kept running. If false, then as long as the container exists, Terraform
   assumes it is successful.
